--- conflicted
+++ resolved
@@ -17,10 +17,6 @@
     DRAFT = "Draft", "Draft"
     COMPLETED = "Completed", "Completed"
     CANCELED = "Canceled", "Canceled"
-<<<<<<< HEAD
-    UPCOMING = "Upcoming", "Upcoming"
-=======
->>>>>>> 4690b191
     DELETED = "Deleted", "Deleted"
 
 
