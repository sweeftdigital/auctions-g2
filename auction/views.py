from asgiref.sync import async_to_sync
from channels.layers import get_channel_layer
from django_filters.rest_framework import DjangoFilterBackend
from drf_spectacular.openapi import OpenApiParameter
from drf_spectacular.utils import extend_schema
from rest_framework import filters, generics, status
from rest_framework.generics import CreateAPIView, DestroyAPIView, ListAPIView
from rest_framework.permissions import IsAuthenticated
from rest_framework.response import Response

from auction.filters import (
    BookmarkFilterSet,
    BuyerAuctionFilterSet,
    SellerAuctionFilterSet,
)
from auction.models import Auction, Bookmark
<<<<<<< HEAD
from auction.permissions import IsBuyer, IsNotSellerAndIsOwner, IsOwner, IsSeller
from auction.serializers import (
=======
from auction.permissions import (
    HasCountryInProfile,
    IsBuyer,
    IsNotSellerAndIsOwner,
    IsOwner,
    IsSeller,
)
from auction.serializers import (
    AuctionPublishSerializer,
>>>>>>> 4690b191
    AuctionRetrieveSerializer,
    BookmarkCreateSerializer,
    BookmarkListSerializer,
    BuyerAuctionListSerializer,
    SellerAuctionListSerializer,
)


@extend_schema(
    tags=["Auctions"],
    parameters=[
        OpenApiParameter(
            name="search",
            description="Fields that will be searched by are: `auction_name`, `description`, `tags`.",
            required=False,
            type=str,
        ),
        OpenApiParameter(
            name="ordering",
            description=(
                "Comma-separated list of fields to order by. Prepend with '-' to "
                "indicate descending order. Valid fields are: `start_date`, `end_date`, "
                "`max_price`, `quantity`, `category`, `status`."
            ),
            required=False,
            type=str,
        ),
        OpenApiParameter(
            name="page",
            description='The page number or "last" for the last page.',
            required=False,
            type={"oneOf": [{"type": "integer"}, {"type": "string"}]},
        ),
    ],
)
class BuyerAuctionListView(ListAPIView):
    permission_classes = (IsAuthenticated, IsBuyer)
    serializer_class = BuyerAuctionListSerializer
    filterset_class = BuyerAuctionFilterSet
<<<<<<< HEAD
    filter_backends = [DjangoFilterBackend, filters.SearchFilter, filters.OrderingFilter]
    search_fields = ("auction_name", "description", "tags__name")
    ordering_fields = (
        "start_date",
        "end_date",
        "max_price",
        "quantity",
        "category__name",
        "status",
    )

    def get_queryset(self):
        user = self.request.user.id
        queryset = Auction.objects.filter(author=user)

        # Override ordering if 'category' is in the query params
        ordering = self.request.query_params.get("ordering", None)
        if ordering:
            if "category" in ordering:
                # Map 'category' to 'category__name'
                ordering = ordering.replace("category", "category__name")
            queryset = queryset.order_by(ordering)

        return queryset


@extend_schema(
    tags=["Auctions"],
    parameters=[
        OpenApiParameter(
            name="search",
            description="Fields that will be searched by are: `auction_name`, `description`, `tags`.",
            required=False,
            type=str,
        ),
        OpenApiParameter(
            name="ordering",
            description=(
                "Comma-separated list of fields to order by. Prepend with '-' to "
                "indicate descending order. Valid fields are: `start_date`, `end_date`, "
                "`max_price`, `quantity`, `category`, `status`, `tags__name`."
            ),
            required=False,
            type=str,
        ),
        OpenApiParameter(
            name="page",
            description='The page number or "last" for the last page.',
            required=False,
            type={"oneOf": [{"type": "integer"}, {"type": "string"}]},
        ),
    ],
)
class SellerAuctionListView(ListAPIView):
    permission_classes = (IsAuthenticated, IsSeller)
    serializer_class = SellerAuctionListSerializer
    filterset_class = SellerAuctionFilterSet
=======
>>>>>>> 4690b191
    filter_backends = [DjangoFilterBackend, filters.SearchFilter, filters.OrderingFilter]
    search_fields = ("auction_name", "description", "tags__name")
    ordering_fields = (
        "start_date",
        "end_date",
        "max_price",
        "quantity",
        "category__name",
        "status",
<<<<<<< HEAD
        "tags__name",
    )

    def get_queryset(self):
        queryset = Auction.objects.all()

        # Override ordering if 'tags' or 'category' is in the query params
        ordering = self.request.query_params.get("ordering", None)
        if ordering:
            if "category" in ordering:
                ordering = ordering.replace("category", "category__name")
            if "tags" in ordering:
                ordering = ordering.replace("tags", "tags__name")
            queryset = queryset.order_by(ordering)

        return queryset
=======
    )

    def get_queryset(self):
        user = self.request.user.id
        queryset = Auction.objects.filter(author=user)
>>>>>>> 4690b191

        # Override ordering if 'category' is in the query params
        ordering = self.request.query_params.get("ordering", None)
        if ordering:
            if "category" in ordering:
                # Map 'category' to 'category__name'
                ordering = ordering.replace("category", "category__name")
            queryset = queryset.order_by(ordering)

<<<<<<< HEAD
=======
        return queryset


@extend_schema(
    tags=["Auctions"],
    parameters=[
        OpenApiParameter(
            name="search",
            description="Fields that will be searched by are: `auction_name`, `description`, `tags`.",
            required=False,
            type=str,
        ),
        OpenApiParameter(
            name="ordering",
            description=(
                "Comma-separated list of fields to order by. Prepend with '-' to "
                "indicate descending order. Valid fields are: `start_date`, `end_date`, "
                "`max_price`, `quantity`, `category`, `status`, `tags__name`."
            ),
            required=False,
            type=str,
        ),
        OpenApiParameter(
            name="page",
            description='The page number or "last" for the last page.',
            required=False,
            type={"oneOf": [{"type": "integer"}, {"type": "string"}]},
        ),
    ],
)
class SellerAuctionListView(ListAPIView):
    permission_classes = (IsAuthenticated, IsSeller)
    serializer_class = SellerAuctionListSerializer
    filterset_class = SellerAuctionFilterSet
    filter_backends = [DjangoFilterBackend, filters.SearchFilter, filters.OrderingFilter]
    search_fields = ("auction_name", "description", "tags__name")
    ordering_fields = (
        "start_date",
        "end_date",
        "max_price",
        "quantity",
        "category__name",
        "status",
        "tags__name",
    )

    def get_queryset(self):
        status = self.request.query_params.get("status")
        queryset = (
            Auction.objects.all() if status else Auction.objects.filter(status="Live")
        )
        ordering = self.request.query_params.get("ordering", None)

        if ordering:
            if "category" in ordering:
                ordering = ordering.replace("category", "category__name")
            if "tags" in ordering:
                ordering = ordering.replace("tags", "tags__name")
            queryset = queryset.order_by(ordering)

        return queryset


>>>>>>> 4690b191
@extend_schema(
    tags=["Bookmarks"],
    parameters=[
        OpenApiParameter(
            name="search",
            description="Fields that will be searched by are: `auction_name`, `description`, `tags`.",
            required=False,
            type=str,
        ),
        OpenApiParameter(
            name="ordering",
            description=(
                "Comma-separated list of fields to order by. Prepend with '-' to "
                "indicate descending order. Valid fields are: `start_date`, `end_date`, "
                "`max_price`, `quantity`"
            ),
            required=False,
            type=str,
        ),
        OpenApiParameter(
            name="page",
            description='The page number or "last" for the last page.',
            required=False,
            type={"oneOf": [{"type": "integer"}, {"type": "string"}]},
        ),
    ],
)
class BookmarkListView(ListAPIView):
    permission_classes = (IsAuthenticated,)
    queryset = Bookmark.objects.all()
    serializer_class = BookmarkListSerializer
    filter_backends = [DjangoFilterBackend, filters.SearchFilter, filters.OrderingFilter]
    filterset_class = BookmarkFilterSet
    search_fields = (
        "auction__auction_name",
        "auction__description",
        "auction__tags__name",
    )
    ordering_fields = (
        "auction__start_date",
        "auction__end_date",
        "auction__max_price",
        "auction__quantity",
    )

    def get_queryset(self):
        return Bookmark.objects.filter(user_id=self.request.user.id)


@extend_schema(
    tags=["Auctions"],
)
class RetrieveAuctionView(generics.RetrieveAPIView):
    permission_classes = (IsAuthenticated,)
    queryset = Auction.objects.all()
    serializer_class = AuctionRetrieveSerializer
    lookup_field = "id"

    def get_object(self):
        auction = super().get_object()

        if auction.status == "Draft":
            # Deny access if the user is a seller or not the author of the draft
            if self.request.user.is_seller or auction.author != self.request.user.id:
                self.permission_denied(self.request)
<<<<<<< HEAD

        return auction

=======

        return auction

>>>>>>> 4690b191

@extend_schema(
    tags=["Auctions"],
)
class DeleteAuctionView(generics.DestroyAPIView):
    queryset = Auction.objects.all()
    lookup_field = "id"
    permission_classes = (IsAuthenticated, IsNotSellerAndIsOwner)


@extend_schema(
    tags=["Bookmarks"],
)
class AddBookmarkView(CreateAPIView):
    """
    View to handle the creation of bookmarks for auctions.
    """

    serializer_class = BookmarkCreateSerializer
    permission_classes = [IsAuthenticated]

    def create(self, request, *args, **kwargs):

        serializer = self.get_serializer(
            data=request.data, context={"user_id": request.user.id}
        )
        serializer.is_valid(raise_exception=True)
        bookmark = serializer.save()

        response_data = {
            "bookmark_id": bookmark.id,
            "user_id": bookmark.user_id,
            "auction_id": bookmark.auction.id,
        }

        return Response(response_data, status=status.HTTP_201_CREATED)


@extend_schema(
    tags=["Bookmarks"],
)
class DeleteBookmarkView(DestroyAPIView):
    queryset = Bookmark.objects.all()
    permission_classes = (IsAuthenticated, IsOwner)


@extend_schema(
    tags=["Auctions"],
)
class PublishAuctionView(CreateAPIView):
    queryset = Auction.objects.all()
    serializer_class = AuctionPublishSerializer
    permission_classes = [IsAuthenticated, IsBuyer, HasCountryInProfile]

    def perform_create(self, serializer):
        auction = serializer.save(author=self.request.user.id)

        # Notify the WebSocket consumer about the new auction
        self.notify_new_auction(auction.id)

    def notify_new_auction(self, auction_id):
        channel_layer = get_channel_layer()
        # Send a message to the group notifying that a new auction has been created
        async_to_sync(channel_layer.group_send)(
            "auctions_for_bidders",  # This is the group name in your consumer
            {
                "type": "new_auction_notification",  # The type of message to handle
                "new_auction_id": str(auction_id),  # Include the auction ID
            },
        )<|MERGE_RESOLUTION|>--- conflicted
+++ resolved
@@ -14,10 +14,6 @@
     SellerAuctionFilterSet,
 )
 from auction.models import Auction, Bookmark
-<<<<<<< HEAD
-from auction.permissions import IsBuyer, IsNotSellerAndIsOwner, IsOwner, IsSeller
-from auction.serializers import (
-=======
 from auction.permissions import (
     HasCountryInProfile,
     IsBuyer,
@@ -27,7 +23,6 @@
 )
 from auction.serializers import (
     AuctionPublishSerializer,
->>>>>>> 4690b191
     AuctionRetrieveSerializer,
     BookmarkCreateSerializer,
     BookmarkListSerializer,
@@ -67,7 +62,6 @@
     permission_classes = (IsAuthenticated, IsBuyer)
     serializer_class = BuyerAuctionListSerializer
     filterset_class = BuyerAuctionFilterSet
-<<<<<<< HEAD
     filter_backends = [DjangoFilterBackend, filters.SearchFilter, filters.OrderingFilter]
     search_fields = ("auction_name", "description", "tags__name")
     ordering_fields = (
@@ -91,86 +85,6 @@
                 ordering = ordering.replace("category", "category__name")
             queryset = queryset.order_by(ordering)
 
-        return queryset
-
-
-@extend_schema(
-    tags=["Auctions"],
-    parameters=[
-        OpenApiParameter(
-            name="search",
-            description="Fields that will be searched by are: `auction_name`, `description`, `tags`.",
-            required=False,
-            type=str,
-        ),
-        OpenApiParameter(
-            name="ordering",
-            description=(
-                "Comma-separated list of fields to order by. Prepend with '-' to "
-                "indicate descending order. Valid fields are: `start_date`, `end_date`, "
-                "`max_price`, `quantity`, `category`, `status`, `tags__name`."
-            ),
-            required=False,
-            type=str,
-        ),
-        OpenApiParameter(
-            name="page",
-            description='The page number or "last" for the last page.',
-            required=False,
-            type={"oneOf": [{"type": "integer"}, {"type": "string"}]},
-        ),
-    ],
-)
-class SellerAuctionListView(ListAPIView):
-    permission_classes = (IsAuthenticated, IsSeller)
-    serializer_class = SellerAuctionListSerializer
-    filterset_class = SellerAuctionFilterSet
-=======
->>>>>>> 4690b191
-    filter_backends = [DjangoFilterBackend, filters.SearchFilter, filters.OrderingFilter]
-    search_fields = ("auction_name", "description", "tags__name")
-    ordering_fields = (
-        "start_date",
-        "end_date",
-        "max_price",
-        "quantity",
-        "category__name",
-        "status",
-<<<<<<< HEAD
-        "tags__name",
-    )
-
-    def get_queryset(self):
-        queryset = Auction.objects.all()
-
-        # Override ordering if 'tags' or 'category' is in the query params
-        ordering = self.request.query_params.get("ordering", None)
-        if ordering:
-            if "category" in ordering:
-                ordering = ordering.replace("category", "category__name")
-            if "tags" in ordering:
-                ordering = ordering.replace("tags", "tags__name")
-            queryset = queryset.order_by(ordering)
-
-        return queryset
-=======
-    )
-
-    def get_queryset(self):
-        user = self.request.user.id
-        queryset = Auction.objects.filter(author=user)
->>>>>>> 4690b191
-
-        # Override ordering if 'category' is in the query params
-        ordering = self.request.query_params.get("ordering", None)
-        if ordering:
-            if "category" in ordering:
-                # Map 'category' to 'category__name'
-                ordering = ordering.replace("category", "category__name")
-            queryset = queryset.order_by(ordering)
-
-<<<<<<< HEAD
-=======
         return queryset
 
 
@@ -234,7 +148,6 @@
         return queryset
 
 
->>>>>>> 4690b191
 @extend_schema(
     tags=["Bookmarks"],
     parameters=[
@@ -300,15 +213,9 @@
             # Deny access if the user is a seller or not the author of the draft
             if self.request.user.is_seller or auction.author != self.request.user.id:
                 self.permission_denied(self.request)
-<<<<<<< HEAD
 
         return auction
 
-=======
-
-        return auction
-
->>>>>>> 4690b191
 
 @extend_schema(
     tags=["Auctions"],
