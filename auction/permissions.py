from rest_framework.permissions import BasePermission


class IsOwner(BasePermission):
    """
    Custom permission to only allow owners of an object to delete it.
    """

    def has_object_permission(self, request, view, obj):
        result = str(obj.user_id) == str(request.user.id)
        return result


class IsNotSellerAndIsOwner(BasePermission):
    """
    Custom permission to only allow auction owners to delete their auctions,
    but prevent sellers from deleting any auctions.
    """

    def has_object_permission(self, request, view, obj):
        if request.user.is_seller:
            return False

        return obj.author == request.user


class IsBuyer(BasePermission):
    """
    Custom permission to only allow buyers to access certain views.
    """

    def has_permission(self, request, view):
        # Check if the user is a Buyer
        return not request.user.is_seller


class IsSeller(BasePermission):
    """
    Custom permission to only allow sellers to access certain views.
    """

    def has_permission(self, request, view):
        # Check if the user is a seller
<<<<<<< HEAD
        return not request.user.is_buyer
=======
        return not request.user.is_buyer


class HasCountryInProfile(BasePermission):
    message = "User must set a country in their profile before proceeding."

    def has_permission(self, request, view):
        return bool(request.user.country)
>>>>>>> 4690b191
<|MERGE_RESOLUTION|>--- conflicted
+++ resolved
@@ -41,9 +41,6 @@
 
     def has_permission(self, request, view):
         # Check if the user is a seller
-<<<<<<< HEAD
-        return not request.user.is_buyer
-=======
         return not request.user.is_buyer
 
 
@@ -51,5 +48,4 @@
     message = "User must set a country in their profile before proceeding."
 
     def has_permission(self, request, view):
-        return bool(request.user.country)
->>>>>>> 4690b191
+        return bool(request.user.country)