--- conflicted
+++ resolved
@@ -166,7 +166,6 @@
             },
         )
         self.assertEqual(response.status_code, status.HTTP_200_OK)
-<<<<<<< HEAD
         self.assertEqual(len(response.data.get("results")), 2)
 
     def test_filter_by_category(self):
@@ -295,8 +294,7 @@
         self.assertEqual(len(response.data.get("results")), 2)
         self.assertEqual(
             response.data["results"][0]["product"], self.auction2.auction_name
-=======
-        self.assertEqual(len(response.data), 2)
+        )
 
 
 class AddBookmarkViewTestCase(APITestCase):
@@ -362,5 +360,4 @@
         self.assertIn("auction_id", response.data)
         self.assertEqual(
             str(response.data["auction_id"][0]), "Auction with this ID does not exist."
->>>>>>> e798ee1f
         )