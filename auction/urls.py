--- conflicted
+++ resolved
@@ -27,10 +27,7 @@
         RetrieveAuctionView.as_view(),
         name="retrieve-auction",
     ),
-<<<<<<< HEAD
-=======
     path("auction/publish/", PublishAuctionView.as_view(), name="publish-auction"),
->>>>>>> 4690b191
     path("auction/delete/<uuid:id>/", DeleteAuctionView.as_view(), name="delete-auction"),
     path("bookmarks/list/", BookmarkListView.as_view(), name="bookmark-list"),
     path("bookmarks/create/", AddBookmarkView.as_view(), name="add-bookmark"),
